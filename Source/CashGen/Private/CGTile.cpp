--- conflicted
+++ resolved
@@ -1,332 +1,306 @@
-#include "CGTile.h"
-#include "RuntimeMeshGenericVertex.h"
-#include "Components/StaticMeshComponent.h"
-
-DECLARE_CYCLE_STAT(TEXT("CashGenStat ~ RMCUpdate"), STAT_RMCUpdate, STATGROUP_CashGenStat);
-
-
-ACGTile::ACGTile()
-{
-	PrimaryActorTick.bCanEverTick = false;
-
-	SphereComponent = CreateDefaultSubobject<USphereComponent>(TEXT("RootComponent"));
-	RootComponent = SphereComponent;
-
-	CurrentLOD = 10;
-	PreviousLOD = 10;
-
-	mySector = FIntVector2(0, 0);
-
-
-	
-}
-
-ACGTile::~ACGTile()
-{
-	if (myRegion)
-	{
-		delete myRegion;
-		myRegion = nullptr;
-	}
-}
-
-bool ACGTile::TickTransition(float DeltaSeconds)
-{
-	for (auto& lod : LODStatus)
-	{
-		if (lod.Value == ELODStatus::TRANSITION && MaterialInstances.Num() > 0)
-		{
-			if (LODTransitionOpacity >= -1.0f)
-			{
-				LODTransitionOpacity -= DeltaSeconds;
-
-				if (LODTransitionOpacity > 0.0f)
-				{
-					MaterialInstances[lod.Key]->SetScalarParameterValue(FName("TerrainOpacity"), 1.0f - LODTransitionOpacity);
-				}
-				else if (PreviousLOD != 10 && PreviousLOD != CurrentLOD)
-				{
-					MaterialInstances[PreviousLOD]->SetScalarParameterValue(FName("TerrainOpacity"), LODTransitionOpacity + 1.0f);
-				}
-			}
-			else
-			{
-				if (PreviousLOD != 10 && PreviousLOD != CurrentLOD) {
-					MeshComponents[PreviousLOD]->SetVisibility(false);
-				}
-
-				LODTransitionOpacity = 1.0f;
-				lod.Value = ELODStatus::CREATED;
-				return true;
-			}
-
-		}
-	}
-	return false;
-}
-
-/************************************************************************
- * Move the tile and make it hidden pending a redraw
- ************************************************************************/
-void ACGTile::RepositionAndHide(uint8 aNewLOD)
-{
-	SetActorLocation(FVector((TerrainConfigMaster->TileXUnits * TerrainConfigMaster->UnitSize * mySector.X) - TerrainConfigMaster->TileOffset.X, (TerrainConfigMaster->TileYUnits * TerrainConfigMaster->UnitSize * mySector.Y) - TerrainConfigMaster->TileOffset.Y, 0.0f));
-
-	SetActorHiddenInGame(true);
-
-	CurrentLOD = aNewLOD;
-}
-
-
-
-void ACGTile::BeginPlay()
-{
-	Super::BeginPlay();
-}
-
-void ACGTile::Tick(float DeltaSeconds)
-{
-
-}
-
-/************************************************************************
- * Initial setup of the tile, creates components and material instance
- ************************************************************************/
-void ACGTile::UpdateSettings(FIntVector2 aOffset, FCGTerrainConfig* aTerrainConfig, FVector aWorldOffset)
-{
-	mySector.X = aOffset.X;
-	mySector.Y = aOffset.Y;
-
-	if (!IsInitalized)
-	{
-		WorldOffset = aWorldOffset;
-		TerrainConfigMaster = aTerrainConfig;
-
-		// Disable tick if we're not doing lod transitions
-
-		SetActorTickEnabled(TerrainConfigMaster->DitheringLODTransitions && aTerrainConfig->LODs.Num() > 1);
-
-		FString waterCompName = "WaterSMC";
-		FTransform waterTransform = FTransform(FRotator::ZeroRotator, FVector(TerrainConfigMaster->TileXUnits * TerrainConfigMaster->UnitSize * 0.5f, TerrainConfigMaster->TileXUnits * TerrainConfigMaster->UnitSize * 0.5f, 0.0f), FVector(TerrainConfigMaster->TileXUnits * TerrainConfigMaster->UnitSize * 0.01f, TerrainConfigMaster->TileYUnits * TerrainConfigMaster->UnitSize * 0.01f, 1.0f));
-		MyWaterMeshComponent = NewObject<UStaticMeshComponent>(this, UStaticMeshComponent::StaticClass(), *waterCompName);
-		MyWaterMeshComponent->SetStaticMesh(TerrainConfigMaster->WaterMesh);
-		MyWaterMeshComponent->SetRelativeTransform(waterTransform);
-		MyWaterMeshComponent->AttachToComponent(RootComponent, FAttachmentTransformRules::KeepRelativeTransform);
-		MyWaterMeshComponent->RegisterComponent();
-
-		myWaterMaterialInstance = UMaterialInstanceDynamic::Create(TerrainConfigMaster->WaterMaterialInstance, this);
-		MyWaterMeshComponent->SetMaterial(0, myWaterMaterialInstance);
-		
-
-		for (int32 i = 0; i < aTerrainConfig->LODs.Num(); ++i)
-		{
-
-			FString compName = "RMC" + FString::FromInt(i);
-			MeshComponents.Add(i, NewObject<URuntimeMeshComponent>(this, URuntimeMeshComponent::StaticClass(), *compName));
-
-			MeshComponents[i]->AttachToComponent(RootComponent, FAttachmentTransformRules::KeepRelativeTransform);
-
-			MeshComponents[i]->BodyInstance.SetResponseToAllChannels(ECR_Block);
-			MeshComponents[i]->BodyInstance.SetResponseToChannel(ECC_GameTraceChannel1, ECR_Block);
-<<<<<<< HEAD
-			MeshComponents[i]->bCastDynamicShadow = TerrainConfigMaster->CastShadows;
-			MeshComponents[i]->bCastStaticShadow = TerrainConfigMaster->CastShadows;
-			MeshComponents[i]->SetCollisionUseAsyncCooking(TerrainConfigMaster->UseAsyncCollision);
-=======
-			//MeshComponents[i]->bShouldSerializeMeshData = false;
-			MeshComponents[i]->bCastDynamicShadow = i==0 ? TerrainConfigMaster->CastShadows : false;
-			MeshComponents[i]->bCastStaticShadow = i == 0 ? TerrainConfigMaster->CastShadows : false;
-			//MeshComponents[i]->bUseAsyncCooking = TerrainConfigMaster->UseAsyncCollision;
->>>>>>> 0f9de035
-
-			MeshComponents[i]->RegisterComponent();
-
-			LODStatus.Add(i, ELODStatus::NOT_CREATED);
-
-			// Create material instances
-			if (TerrainConfigMaster->TerrainMaterialInstance && !TerrainConfigMaster->MakeDynamicMaterialInstance)
-			{
-				MaterialInstance = TerrainConfigMaster->TerrainMaterialInstance;
-				MeshComponents[i]->SetMaterial(0, MaterialInstance);
-			}
-			else if (TerrainConfigMaster->TerrainMaterialInstance && TerrainConfigMaster->MakeDynamicMaterialInstance)
-			{
-				MaterialInstances.Add(i, UMaterialInstanceDynamic::Create(TerrainConfigMaster->TerrainMaterialInstance, this));
-				MeshComponents[i]->SetMaterial(0, MaterialInstances[i]);
-			}
-
-		}
-
-		if (TerrainConfigMaster->GenerateSplatMap)
-		{
-			myTexture = UTexture2D::CreateTransient(TerrainConfigMaster->TileXUnits, TerrainConfigMaster->TileYUnits, EPixelFormat::PF_B8G8R8A8);
-
-			myTexture->UpdateResource();
-
-			myRegion = new FUpdateTextureRegion2D();
-			myRegion->Height = TerrainConfigMaster->TileYUnits;
-			myRegion->Width = TerrainConfigMaster->TileXUnits;
-			myRegion->SrcX = 0;
-			myRegion->SrcY = 0;
-			myRegion->DestX = 0;
-			myRegion->DestY = 0;
-		}
-
-		IsInitalized = true;
-	}
-
-}
-
-/************************************************************************
- *  Draw a simple quad to use as the water plane
- ************************************************************************/
-bool ACGTile::CreateWaterMesh()
-{
-
-	if (MeshComponents.Num() > 0)
-	{
-		TArray<FRuntimeMeshVertexSimple> myVertices;
-		FVector normal;
-		normal = FVector(0.0f, 0.0f, 1.0f);
-		FVector tangentX;
-
-		myVertices.Reserve(4);
-		int32 i = 0;
-		myVertices.Emplace();
-		myVertices[i].Position.X = 0.0f;
-		myVertices[i].Position.Y = 0.0f;
-		myVertices[i].Position.Z = 0.0f;
-		myVertices[i].UV0 = FVector2D(0.0f, 0.0f);
-<<<<<<< HEAD
-		tangent = FRuntimeMeshTangent(FVector(0.0f, 1.0f, 0.0f), false);
-		myVertices[i].Normal = normal;
-		myVertices[i].SetTangent(tangent);
-=======
-		tangentX = FVector(0.0f, 1.0f, 0.0f);
-		myVertices[i].Normal = normal;
-		myVertices[i].Tangent.Set(tangentX);
->>>>>>> 0f9de035
-		++i;
-
-		myVertices.Emplace();
-		myVertices[i].Position.X = 0.0f;
-		myVertices[i].Position.Y = TerrainConfigMaster->TileYUnits * TerrainConfigMaster->UnitSize;
-		myVertices[i].Position.Z = 0.0f;
-		myVertices[i].UV0 = FVector2D(1.0f, 0.0f);
-<<<<<<< HEAD
-		tangent = FRuntimeMeshTangent(FVector(0.0f, 1.0f, 0.0f), false);
-		myVertices[i].Normal = normal;
-		myVertices[i].SetTangent(tangent);
-=======
-		tangentX = FVector(0.0f, 1.0f, 0.0f);
-		myVertices[i].Normal = normal;
-		myVertices[i].Tangent.Set(tangentX);
->>>>>>> 0f9de035
-		++i;
-
-		myVertices.Emplace();
-		myVertices[i].Position.X = TerrainConfigMaster->TileXUnits * TerrainConfigMaster->UnitSize;
-		myVertices[i].Position.Y = TerrainConfigMaster->TileYUnits * TerrainConfigMaster->UnitSize;
-		myVertices[i].Position.Z = 0.0f;
-		myVertices[i].UV0 = FVector2D(1.0f, 1.0f);
-<<<<<<< HEAD
-		tangent = FRuntimeMeshTangent(FVector(0.0f, 1.0f, 0.0f), false);
-		myVertices[i].Normal = normal;
-		myVertices[i].SetTangent(tangent);
-=======
-		tangentX = FVector(0.0f, 1.0f, 0.0f);
-		myVertices[i].Normal = normal;
-		myVertices[i].Tangent.Set(tangentX);
->>>>>>> 0f9de035
-		++i;
-
-		myVertices.Emplace();
-		myVertices[i].Position.X = TerrainConfigMaster->TileXUnits * TerrainConfigMaster->UnitSize;
-		myVertices[i].Position.Y = 0.0f;
-		myVertices[i].Position.Z = 0.0f;
-		myVertices[i].UV0 = FVector2D(0.0f, 1.0f);
-<<<<<<< HEAD
-		tangent = FRuntimeMeshTangent(FVector(0.0f, 1.0f, 0.0f), false);
-		myVertices[i].Normal = normal;
-		myVertices[i].SetTangent(tangent);
-=======
-		tangentX = FVector(0.0f, 1.0f, 0.0f);
-		myVertices[i].Normal = normal;
-		myVertices[i].Tangent.Set(tangentX);
->>>>>>> 0f9de035
-
-		TArray<int32> myIndices;
-		myIndices.Reserve(6);
-		myIndices.Emplace(0);
-		myIndices.Emplace(1);
-		myIndices.Emplace(2);
-		myIndices.Emplace(2);
-		myIndices.Emplace(3);
-		myIndices.Emplace(0);
-
-		
-		MeshComponents[0]->CreateMeshSection(1, myVertices, myIndices, true, EUpdateFrequency::Infrequent, ESectionUpdateFlags::None);
-
-		myWaterMaterialInstance = UMaterialInstanceDynamic::Create(TerrainConfigMaster->WaterMaterialInstance, this);
-		MeshComponents[0]->SetMaterial(1, myWaterMaterialInstance);
-
-		
-
-		return true;
-	}
-	return false;
-}
-
- /************************************************************************
-  *  Updates the mesh for a given LOD and starts the transition effects  
-  ************************************************************************/
-void ACGTile::UpdateMesh(uint8 aLOD, bool aIsInPlaceUpdate, TArray<FRuntimeMeshVertexSimple>*	aVertices,
-	TArray<int32>*	aTriangles, TArray<FColor>& aTextureData)
-{
-	SCOPE_CYCLE_COUNTER(STAT_RMCUpdate);
-	SetActorHiddenInGame(false);
-
-	PreviousLOD = CurrentLOD;
-	CurrentLOD = aLOD;
-	LODTransitionOpacity = 1.0f;
-
-	for (int32 i = 0; i < TerrainConfigMaster->LODs.Num(); ++i)
-	{
-		if (i == aLOD) {
-			if (LODStatus[i] == ELODStatus::NOT_CREATED) {
-				MeshComponents[i]->CreateMeshSection(0, *aVertices, *aTriangles, TerrainConfigMaster->LODs[aLOD].isCollisionEnabled , EUpdateFrequency::Infrequent, TerrainConfigMaster->LODs[aLOD].isTesselationEnabled ? ESectionUpdateFlags::CalculateTessellationIndices : ESectionUpdateFlags::None);
-				LODStatus.Add(i, ELODStatus::TRANSITION);
-			}
-			else {
-				MeshComponents[i]->UpdateMeshSection(0, *aVertices, *aTriangles, TerrainConfigMaster->LODs[aLOD].isTesselationEnabled ? ESectionUpdateFlags::CalculateTessellationIndices : ESectionUpdateFlags::None);
-				LODStatus.Add(i, ELODStatus::TRANSITION);
-			}
-
-			MeshComponents[i]->SetVisibility(true);
-		}
-		else if (!aIsInPlaceUpdate)
-		{
-			MeshComponents[i]->SetVisibility(false);
-		}
-	}
-
-	if (aLOD == 0 && TerrainConfigMaster->GenerateSplatMap && TerrainConfigMaster->MakeDynamicMaterialInstance && MaterialInstances.Num() > 0)
-	{
-		
-		myTexture->UpdateTextureRegions(0, 1, myRegion, 4* TerrainConfigMaster->TileXUnits, 4, (uint8*)aTextureData.GetData());
-		
-		MaterialInstances[0]->SetTextureParameterValue("SplatMap", myTexture);
-		myWaterMaterialInstance->SetTextureParameterValue("SplatMap", myTexture);
-	}
-}
-
-UMaterialInstanceDynamic* ACGTile::GetMaterialInstanceDynamic(const uint8 aLOD)
-{
-	if (aLOD < MaterialInstances.Num() - 1)
-	{
-		return MaterialInstances[aLOD];
-	}
-
-	return nullptr;
-	
-}
+#include "CGTile.h"
+#include "RuntimeMeshGenericVertex.h"
+#include "Components/StaticMeshComponent.h"
+
+DECLARE_CYCLE_STAT(TEXT("CashGenStat ~ RMCUpdate"), STAT_RMCUpdate, STATGROUP_CashGenStat);
+
+
+ACGTile::ACGTile()
+{
+	PrimaryActorTick.bCanEverTick = false;
+
+	SphereComponent = CreateDefaultSubobject<USphereComponent>(TEXT("RootComponent"));
+	RootComponent = SphereComponent;
+
+	CurrentLOD = 10;
+	PreviousLOD = 10;
+
+	mySector = FIntVector2(0, 0);
+
+
+	
+}
+
+ACGTile::~ACGTile()
+{
+	if (myRegion)
+	{
+		delete myRegion;
+		myRegion = nullptr;
+	}
+}
+
+bool ACGTile::TickTransition(float DeltaSeconds)
+{
+	for (auto& lod : LODStatus)
+	{
+		if (lod.Value == ELODStatus::TRANSITION && MaterialInstances.Num() > 0)
+		{
+			if (LODTransitionOpacity >= -1.0f)
+			{
+				LODTransitionOpacity -= DeltaSeconds;
+
+				if (LODTransitionOpacity > 0.0f)
+				{
+					MaterialInstances[lod.Key]->SetScalarParameterValue(FName("TerrainOpacity"), 1.0f - LODTransitionOpacity);
+				}
+				else if (PreviousLOD != 10 && PreviousLOD != CurrentLOD)
+				{
+					MaterialInstances[PreviousLOD]->SetScalarParameterValue(FName("TerrainOpacity"), LODTransitionOpacity + 1.0f);
+				}
+			}
+			else
+			{
+				if (PreviousLOD != 10 && PreviousLOD != CurrentLOD) {
+					MeshComponents[PreviousLOD]->SetVisibility(false);
+				}
+
+				LODTransitionOpacity = 1.0f;
+				lod.Value = ELODStatus::CREATED;
+				return true;
+			}
+
+		}
+	}
+	return false;
+}
+
+/************************************************************************
+ * Move the tile and make it hidden pending a redraw
+ ************************************************************************/
+void ACGTile::RepositionAndHide(uint8 aNewLOD)
+{
+	SetActorLocation(FVector((TerrainConfigMaster->TileXUnits * TerrainConfigMaster->UnitSize * mySector.X) - TerrainConfigMaster->TileOffset.X, (TerrainConfigMaster->TileYUnits * TerrainConfigMaster->UnitSize * mySector.Y) - TerrainConfigMaster->TileOffset.Y, 0.0f));
+
+	SetActorHiddenInGame(true);
+
+	CurrentLOD = aNewLOD;
+}
+
+
+
+void ACGTile::BeginPlay()
+{
+	Super::BeginPlay();
+}
+
+void ACGTile::Tick(float DeltaSeconds)
+{
+
+}
+
+/************************************************************************
+ * Initial setup of the tile, creates components and material instance
+ ************************************************************************/
+void ACGTile::UpdateSettings(FIntVector2 aOffset, FCGTerrainConfig* aTerrainConfig, FVector aWorldOffset)
+{
+	mySector.X = aOffset.X;
+	mySector.Y = aOffset.Y;
+
+	if (!IsInitalized)
+	{
+		WorldOffset = aWorldOffset;
+		TerrainConfigMaster = aTerrainConfig;
+
+		// Disable tick if we're not doing lod transitions
+
+		SetActorTickEnabled(TerrainConfigMaster->DitheringLODTransitions && aTerrainConfig->LODs.Num() > 1);
+
+		FString waterCompName = "WaterSMC";
+		FTransform waterTransform = FTransform(FRotator::ZeroRotator, FVector(TerrainConfigMaster->TileXUnits * TerrainConfigMaster->UnitSize * 0.5f, TerrainConfigMaster->TileXUnits * TerrainConfigMaster->UnitSize * 0.5f, 0.0f), FVector(TerrainConfigMaster->TileXUnits * TerrainConfigMaster->UnitSize * 0.01f, TerrainConfigMaster->TileYUnits * TerrainConfigMaster->UnitSize * 0.01f, 1.0f));
+		MyWaterMeshComponent = NewObject<UStaticMeshComponent>(this, UStaticMeshComponent::StaticClass(), *waterCompName);
+		MyWaterMeshComponent->SetStaticMesh(TerrainConfigMaster->WaterMesh);
+		MyWaterMeshComponent->SetRelativeTransform(waterTransform);
+		MyWaterMeshComponent->AttachToComponent(RootComponent, FAttachmentTransformRules::KeepRelativeTransform);
+		MyWaterMeshComponent->RegisterComponent();
+
+		myWaterMaterialInstance = UMaterialInstanceDynamic::Create(TerrainConfigMaster->WaterMaterialInstance, this);
+		MyWaterMeshComponent->SetMaterial(0, myWaterMaterialInstance);
+		
+
+		for (int32 i = 0; i < aTerrainConfig->LODs.Num(); ++i)
+		{
+
+			FString compName = "RMC" + FString::FromInt(i);
+			MeshComponents.Add(i, NewObject<URuntimeMeshComponent>(this, URuntimeMeshComponent::StaticClass(), *compName));
+
+			MeshComponents[i]->AttachToComponent(RootComponent, FAttachmentTransformRules::KeepRelativeTransform);
+
+			MeshComponents[i]->BodyInstance.SetResponseToAllChannels(ECR_Block);
+			MeshComponents[i]->BodyInstance.SetResponseToChannel(ECC_GameTraceChannel1, ECR_Block);
+			MeshComponents[i]->SetCollisionUseAsyncCooking(TerrainConfigMaster->UseAsyncCollision);
+
+			MeshComponents[i]->bCastDynamicShadow = i == 0 ? TerrainConfigMaster->CastShadows : false;
+			MeshComponents[i]->bCastStaticShadow = i == 0 ? TerrainConfigMaster->CastShadows : false;
+
+
+			MeshComponents[i]->RegisterComponent();
+
+			LODStatus.Add(i, ELODStatus::NOT_CREATED);
+
+			// Create material instances
+			if (TerrainConfigMaster->TerrainMaterialInstance && !TerrainConfigMaster->MakeDynamicMaterialInstance)
+			{
+				MaterialInstance = TerrainConfigMaster->TerrainMaterialInstance;
+				MeshComponents[i]->SetMaterial(0, MaterialInstance);
+			}
+			else if (TerrainConfigMaster->TerrainMaterialInstance && TerrainConfigMaster->MakeDynamicMaterialInstance)
+			{
+				MaterialInstances.Add(i, UMaterialInstanceDynamic::Create(TerrainConfigMaster->TerrainMaterialInstance, this));
+				MeshComponents[i]->SetMaterial(0, MaterialInstances[i]);
+			}
+
+		}
+
+		if (TerrainConfigMaster->GenerateSplatMap)
+		{
+			myTexture = UTexture2D::CreateTransient(TerrainConfigMaster->TileXUnits, TerrainConfigMaster->TileYUnits, EPixelFormat::PF_B8G8R8A8);
+
+			myTexture->UpdateResource();
+
+			myRegion = new FUpdateTextureRegion2D();
+			myRegion->Height = TerrainConfigMaster->TileYUnits;
+			myRegion->Width = TerrainConfigMaster->TileXUnits;
+			myRegion->SrcX = 0;
+			myRegion->SrcY = 0;
+			myRegion->DestX = 0;
+			myRegion->DestY = 0;
+		}
+
+		IsInitalized = true;
+	}
+
+}
+
+/************************************************************************
+ *  Draw a simple quad to use as the water plane
+ ************************************************************************/
+bool ACGTile::CreateWaterMesh()
+{
+
+	if (MeshComponents.Num() > 0)
+	{
+		TArray<FRuntimeMeshVertexSimple> myVertices;
+		FVector normal;
+		normal = FVector(0.0f, 0.0f, 1.0f);
+		FVector tangentX;
+
+		myVertices.Reserve(4);
+		int32 i = 0;
+		myVertices.Emplace();
+		myVertices[i].Position.X = 0.0f;
+		myVertices[i].Position.Y = 0.0f;
+		myVertices[i].Position.Z = 0.0f;
+		myVertices[i].UV0 = FVector2D(0.0f, 0.0f);
+		tangent = FRuntimeMeshTangent(FVector(0.0f, 1.0f, 0.0f), false);
+		myVertices[i].Normal = normal;
+		myVertices[i].SetTangent(tangent);
+
+		++i;
+
+		myVertices.Emplace();
+		myVertices[i].Position.X = 0.0f;
+		myVertices[i].Position.Y = TerrainConfigMaster->TileYUnits * TerrainConfigMaster->UnitSize;
+		myVertices[i].Position.Z = 0.0f;
+		myVertices[i].UV0 = FVector2D(1.0f, 0.0f);
+		tangentX = FVector(0.0f, 1.0f, 0.0f);
+		myVertices[i].Normal = normal;
+		myVertices[i].Tangent.Set(tangentX);
+
+		++i;
+
+		myVertices.Emplace();
+		myVertices[i].Position.X = TerrainConfigMaster->TileXUnits * TerrainConfigMaster->UnitSize;
+		myVertices[i].Position.Y = TerrainConfigMaster->TileYUnits * TerrainConfigMaster->UnitSize;
+		myVertices[i].Position.Z = 0.0f;
+		myVertices[i].UV0 = FVector2D(1.0f, 1.0f);
+
+		tangentX = FVector(0.0f, 1.0f, 0.0f);
+		myVertices[i].Normal = normal;
+		myVertices[i].Tangent.Set(tangentX);
+		++i;
+
+		myVertices.Emplace();
+		myVertices[i].Position.X = TerrainConfigMaster->TileXUnits * TerrainConfigMaster->UnitSize;
+		myVertices[i].Position.Y = 0.0f;
+		myVertices[i].Position.Z = 0.0f;
+		myVertices[i].UV0 = FVector2D(0.0f, 1.0f);
+		tangentX = FVector(0.0f, 1.0f, 0.0f);
+		myVertices[i].Normal = normal;
+		myVertices[i].Tangent.Set(tangentX);
+
+		TArray<int32> myIndices;
+		myIndices.Reserve(6);
+		myIndices.Emplace(0);
+		myIndices.Emplace(1);
+		myIndices.Emplace(2);
+		myIndices.Emplace(2);
+		myIndices.Emplace(3);
+		myIndices.Emplace(0);
+
+		
+		MeshComponents[0]->CreateMeshSection(1, myVertices, myIndices, true, EUpdateFrequency::Infrequent, ESectionUpdateFlags::None);
+
+		myWaterMaterialInstance = UMaterialInstanceDynamic::Create(TerrainConfigMaster->WaterMaterialInstance, this);
+		MeshComponents[0]->SetMaterial(1, myWaterMaterialInstance);
+
+		
+
+		return true;
+	}
+	return false;
+}
+
+ /************************************************************************
+  *  Updates the mesh for a given LOD and starts the transition effects  
+  ************************************************************************/
+void ACGTile::UpdateMesh(uint8 aLOD, bool aIsInPlaceUpdate, TArray<FRuntimeMeshVertexSimple>*	aVertices,
+	TArray<int32>*	aTriangles, TArray<FColor>& aTextureData)
+{
+	SCOPE_CYCLE_COUNTER(STAT_RMCUpdate);
+	SetActorHiddenInGame(false);
+
+	PreviousLOD = CurrentLOD;
+	CurrentLOD = aLOD;
+	LODTransitionOpacity = 1.0f;
+
+	for (int32 i = 0; i < TerrainConfigMaster->LODs.Num(); ++i)
+	{
+		if (i == aLOD) {
+			if (LODStatus[i] == ELODStatus::NOT_CREATED) {
+				MeshComponents[i]->CreateMeshSection(0, *aVertices, *aTriangles, TerrainConfigMaster->LODs[aLOD].isCollisionEnabled , EUpdateFrequency::Infrequent, TerrainConfigMaster->LODs[aLOD].isTesselationEnabled ? ESectionUpdateFlags::CalculateTessellationIndices : ESectionUpdateFlags::None);
+				LODStatus.Add(i, ELODStatus::TRANSITION);
+			}
+			else {
+				MeshComponents[i]->UpdateMeshSection(0, *aVertices, *aTriangles, TerrainConfigMaster->LODs[aLOD].isTesselationEnabled ? ESectionUpdateFlags::CalculateTessellationIndices : ESectionUpdateFlags::None);
+				LODStatus.Add(i, ELODStatus::TRANSITION);
+			}
+
+			MeshComponents[i]->SetVisibility(true);
+		}
+		else if (!aIsInPlaceUpdate)
+		{
+			MeshComponents[i]->SetVisibility(false);
+		}
+	}
+
+	if (aLOD == 0 && TerrainConfigMaster->GenerateSplatMap && TerrainConfigMaster->MakeDynamicMaterialInstance && MaterialInstances.Num() > 0)
+	{
+		
+		myTexture->UpdateTextureRegions(0, 1, myRegion, 4* TerrainConfigMaster->TileXUnits, 4, (uint8*)aTextureData.GetData());
+		
+		MaterialInstances[0]->SetTextureParameterValue("SplatMap", myTexture);
+		myWaterMaterialInstance->SetTextureParameterValue("SplatMap", myTexture);
+	}
+}
+
+UMaterialInstanceDynamic* ACGTile::GetMaterialInstanceDynamic(const uint8 aLOD)
+{
+	if (aLOD < MaterialInstances.Num() - 1)
+	{
+		return MaterialInstances[aLOD];
+	}
+
+	return nullptr;
+	
+}