--- conflicted
+++ resolved
@@ -103,14 +103,9 @@
 				GEngine->AddOnScreenDebugMessage(2, 5.f, FColor::Red, TEXT("MeshUpdate " + FString::FromInt(updateMS) + "ms"));
 			}
 #endif
-<<<<<<< HEAD
+
 			updateJob.Data.Release();
-=======
-			ReleaseMeshData(updateJob.LOD, updateJob.Data);
-			
 			OnAfterTileCreated(updateJob.myTileHandle.myHandle);
-			
->>>>>>> b1259829
 			myQueuedSectors.Remove(updateJob.mySector);
 		}
 	}
@@ -550,4 +545,3 @@
 	return true;
 
 }
-
