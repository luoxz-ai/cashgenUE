--- conflicted
+++ resolved
@@ -4,12 +4,6 @@
 
 You can see a video of it in action here : https://www.youtube.com/watch?v=p7PhpJCcipA&feature=youtu.be
 
-<<<<<<< HEAD
 This is a straight dump of the source folder from my private Perforce repo, it has not been prepared for release in *any* way and is riddled with known bugs and terrible code. 
-=======
-This is a straight dump of the source folder from my private Perforce repo, it has not been prepared for release in *any* way and is riddled with known bugs and terrible code. I am liable to dump untested API breaking code into this repo at any time, please do not use it for anything important.
-
-You'll need a LibNoise in your ThirdParty folder for the code to run. I'm working on integrating a UE-ified version of the library shortly.
->>>>>>> 90671661
 
 Feel free to poke around though :)